import { Express, Request, Response, NextFunction } from 'express';
import { explorerRouter } from '@/routes/explorer';
import { setupRouter } from '@/routes/setup';
import { authRouter } from '@/routes/auth';
import { adminRouter } from '@/routes/admin';
<<<<<<< HEAD
=======
import { publicCors, strictCors } from '@/config/cors';
>>>>>>> 29620500
import * as db from '@/services/db';
import { logger } from '@/lib/logger';
import { isSetupReady, setSetupReady } from '@/routes/setupState';

/**
 * Register all application routes
 */
export function registerRoutes(app: Express): void {
  // Health check endpoint - always available
  app.get('/health', (_req: Request, res: Response) => {
    res.json({ ok: true });
  });

  // Setup routes - always available
  app.use('/api/setup', setupRouter);
<<<<<<< HEAD

  // Gate all other /api routes until setup completes
  app.use('/api', gateUntilSetupComplete);

  // Mount auth and admin routes
  app.use('/api/auth', authRouter);
  app.use('/api/admin', adminRouter);

  // Mount explorer API routes
  app.use('/api', explorerRouter);
}

let checkingSetupStatus: Promise<void> | null = null;

async function ensureSetupStatus(): Promise<void> {
  if (isSetupReady() || checkingSetupStatus) {
    await checkingSetupStatus;
    return;
  }

  checkingSetupStatus = (async () => {
    try {
      const settings = await db.getSettings();
      if (settings?.setup_complete) {
        setSetupReady(true);
      }
    } catch (error) {
      logger.warn(
        `Failed to check setup status: ${error instanceof Error ? error.message : String(error)}`
      );
    } finally {
      checkingSetupStatus = null;
    }
  })();

=======

  // Gate all other /api routes until setup completes
  app.use('/api', gateUntilSetupComplete);

  // Mount auth and admin routes with strict CORS
  app.use('/api/auth', strictCors, authRouter);
  app.use('/api/admin', strictCors, adminRouter);

  // Mount explorer API routes with public CORS
  app.use('/api', publicCors, explorerRouter);
}

let checkingSetupStatus: Promise<void> | null = null;

async function ensureSetupStatus(): Promise<void> {
  if (isSetupReady() || checkingSetupStatus) {
    await checkingSetupStatus;
    return;
  }

  checkingSetupStatus = (async () => {
    try {
      const settings = await db.getSettings();
      if (settings?.setup_complete) {
        setSetupReady(true);
      }
    } catch (error) {
      logger.warn(
        `Failed to check setup status: ${error instanceof Error ? error.message : String(error)}`
      );
    } finally {
      checkingSetupStatus = null;
    }
  })();

>>>>>>> 29620500
  await checkingSetupStatus;
}

async function gateUntilSetupComplete(req: Request, res: Response, next: NextFunction) {
  if (!isSetupReady()) {
    await ensureSetupStatus();
  }

  if (isSetupReady()) {
    next();
    return;
  }

  if (req.path.startsWith('/setup')) {
    next();
    return;
  }

  res.status(503).json({
    error: 'Setup not complete',
    message: 'Please complete the initial setup at /api/setup/complete',
  });
}<|MERGE_RESOLUTION|>--- conflicted
+++ resolved
@@ -3,10 +3,7 @@
 import { setupRouter } from '@/routes/setup';
 import { authRouter } from '@/routes/auth';
 import { adminRouter } from '@/routes/admin';
-<<<<<<< HEAD
-=======
 import { publicCors, strictCors } from '@/config/cors';
->>>>>>> 29620500
 import * as db from '@/services/db';
 import { logger } from '@/lib/logger';
 import { isSetupReady, setSetupReady } from '@/routes/setupState';
@@ -22,43 +19,6 @@
 
   // Setup routes - always available
   app.use('/api/setup', setupRouter);
-<<<<<<< HEAD
-
-  // Gate all other /api routes until setup completes
-  app.use('/api', gateUntilSetupComplete);
-
-  // Mount auth and admin routes
-  app.use('/api/auth', authRouter);
-  app.use('/api/admin', adminRouter);
-
-  // Mount explorer API routes
-  app.use('/api', explorerRouter);
-}
-
-let checkingSetupStatus: Promise<void> | null = null;
-
-async function ensureSetupStatus(): Promise<void> {
-  if (isSetupReady() || checkingSetupStatus) {
-    await checkingSetupStatus;
-    return;
-  }
-
-  checkingSetupStatus = (async () => {
-    try {
-      const settings = await db.getSettings();
-      if (settings?.setup_complete) {
-        setSetupReady(true);
-      }
-    } catch (error) {
-      logger.warn(
-        `Failed to check setup status: ${error instanceof Error ? error.message : String(error)}`
-      );
-    } finally {
-      checkingSetupStatus = null;
-    }
-  })();
-
-=======
 
   // Gate all other /api routes until setup completes
   app.use('/api', gateUntilSetupComplete);
@@ -94,7 +54,6 @@
     }
   })();
 
->>>>>>> 29620500
   await checkingSetupStatus;
 }
 
