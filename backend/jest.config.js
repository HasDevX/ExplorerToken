--- conflicted
+++ resolved
@@ -5,14 +5,10 @@
   moduleNameMapper: {
     '^@/(.*)$': '<rootDir>/src/$1',
   },
-<<<<<<< HEAD
-  collectCoverageFrom: ['src/**/*.ts', '!src/**/*.d.ts', '!src/**/__tests__/**'],
-=======
   transform: {
     '^.+\\.tsx?$': ['ts-jest', { tsconfig: '<rootDir>/tsconfig.json' }],
   },
   moduleFileExtensions: ['ts', 'tsx', 'js', 'jsx', 'json', 'node'],
   testPathIgnorePatterns: ['/node_modules/', '/dist/'],
   setupFiles: ['dotenv/config'],
->>>>>>> 3c88d67f
 };